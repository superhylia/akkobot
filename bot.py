--- conflicted
+++ resolved
@@ -24,15 +24,6 @@
 
 __version__ = '2.6.1'
 
-<<<<<<< HEAD
-=======
-import asyncio
-import textwrap
-import datetime
-import os
-from types import SimpleNamespace
-
->>>>>>> a1d171bc
 import discord
 from discord.enums import ActivityType
 from discord.ext import commands
@@ -234,8 +225,9 @@
                   f'provided does not exist!{Style.RESET_ALL}')
         else:
             await self.threads.populate_cache()
-        
-        await self.config.wait_until_ready() # Wait until config cache is popluated with stuff from db
+
+        # Wait until config cache is popluated with stuff from db
+        await self.config.wait_until_ready()
 
         closures = self.config.closures.copy()
 
@@ -265,7 +257,6 @@
                     message=items['message']
                 )
             )
-
 
     async def process_modmail(self, message):
         """Processes messages sent to the bot."""
